--- conflicted
+++ resolved
@@ -71,15 +71,11 @@
         return _getMultiOwnableStorage().isOwner[account];
     }
 
-<<<<<<< HEAD
     function isOwnerPublicKey(bytes32 x, bytes32 y) public view virtual returns (bool) {
         return _getMultiOwnableStorage().isOwner[abi.encode(x, y)];
     }
 
-    function ownerAtIndex(uint8 index) public view virtual returns (bytes memory) {
-=======
     function ownerAtIndex(uint256 index) public view virtual returns (bytes memory) {
->>>>>>> 4b1ec9c4
         return _getMultiOwnableStorage().ownerAtIndex[index];
     }
 
